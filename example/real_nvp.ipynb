--- conflicted
+++ resolved
@@ -40,13 +40,8 @@
     "b = torch.Tensor([1 if i % 2 == 0 else 0 for i in range(latent_size)])\n",
     "flows = []\n",
     "for i in range(K):\n",
-<<<<<<< HEAD
     "    s = nf.nets.MLP([2, 4, 4, 2])\n",
     "    t = nf.nets.MLP([2, 4, 4, 2])\n",
-=======
-    "    s = nf.nets.MLP([latent_size, 8, latent_size])\n",
-    "    t = nf.nets.MLP([latent_size, 8, latent_size])\n",
->>>>>>> b18837ff
     "    if i % 2 == 0:\n",
     "        flows += [nf.flows.MaskedAffineFlow(b, s, t)]\n",
     "    else:\n",
